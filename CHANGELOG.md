--- conflicted
+++ resolved
@@ -1,12 +1,9 @@
-<<<<<<< HEAD
-=======
-# rc: micro bump
+# tectonic 0.1.14 (2020-09-08)
 
 - No code changes from 0.1.13. Just trying to iron out some of the automated
   deployment systems. Is this the time that the Arch Linux auto-deployment
   finally works??
 
->>>>>>> b2faa336
 # tectonic 0.1.13 (2020-09-07)
 
 It has once more been a long time since the last release. But this new release
