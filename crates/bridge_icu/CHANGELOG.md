<<<<<<< HEAD
# tectonic_bridge_icu 0.1.0 (2021-01-15)

=======
# rc: minor bump

Fix up handling of how C/C++ header file paths are exported to dependent crates.
This is a breaking change: we've moved from a single include directory to a list
of them.

# tectonic_bridge_icu 0.1.0 (2021-01-15)

>>>>>>> 0246cc6b
Initial release of ICU "bridge" crate for Tectonic.<|MERGE_RESOLUTION|>--- conflicted
+++ resolved
@@ -1,8 +1,4 @@
-<<<<<<< HEAD
-# tectonic_bridge_icu 0.1.0 (2021-01-15)
-
-=======
-# rc: minor bump
+# tectonic_bridge_icu 0.2.0 (2021-06-03)
 
 Fix up handling of how C/C++ header file paths are exported to dependent crates.
 This is a breaking change: we've moved from a single include directory to a list
@@ -10,5 +6,4 @@
 
 # tectonic_bridge_icu 0.1.0 (2021-01-15)
 
->>>>>>> 0246cc6b
 Initial release of ICU "bridge" crate for Tectonic.