<<<<<<< HEAD
# tectonic_io_base 0.2.0 (2021-06-03)

- BREAKING: use `&str` for TeX paths rather than `OsStr`. In principle this
  prevents users from asking the TeX engine to load up files whose names aren't
  expressible in Unicode, but that whole use case really meshes poorly with
  Tectonic's goal to provide a portable, uniform user experience. And using
  `str` just makes many parts of life much easier.
- Expose a new interface for TeX path normalization.
- If an engine requests to open a file from a filesystem provider, and that name
  exists but is a directory, pretend that it's not found. This is sensible behavior
  and prevents some hard-to-understand failures (#754)
- Add `FilesystemIo::root()` for users that want to query the root directory of
  a filesystem I/O provider.
- Work on the docs a bit


=======
# rc: minor bump

- Add new "abspath" methods to the IoProvider trait. We need a new API to
  generate proper SyncTeX output in the XeTeX engine, and this is the best
  approach that we could devise that does a good job of maintaining backwards
  compatibility. However, implementors of the IoProvider trait that delegate to
  inner implementations will need to make sure to explicitly implement the new
  methods in order to provide correct behavior (#762).
- Add a new `app_dirs` module for system-wide knowledge of per-user directories
  (@pkgw, #768). It's valuable to put this low in the dependency stack so that
  higher-level crates can just "know" where to go for per-user files such as the
  bundle cache.
- Correct some broken internal links in the docs.


# tectonic_io_base 0.2.0 (2021-06-03)

- BREAKING: use `&str` for TeX paths rather than `OsStr`. In principle this
  prevents users from asking the TeX engine to load up files whose names aren't
  expressible in Unicode, but that whole use case really meshes poorly with
  Tectonic's goal to provide a portable, uniform user experience. And using
  `str` just makes many parts of life much easier.
- Expose a new interface for TeX path normalization.
- If an engine requests to open a file from a filesystem provider, and that name
  exists but is a directory, pretend that it's not found. This is sensible behavior
  and prevents some hard-to-understand failures (#754)
- Add `FilesystemIo::root()` for users that want to query the root directory of
  a filesystem I/O provider.
- Work on the docs a bit


>>>>>>> 1873107d
# tectonic_io_base 0.1.0 (2021-01-15)

Initial release: a new crate for basic Tectonic I/O types and traits.<|MERGE_RESOLUTION|>--- conflicted
+++ resolved
@@ -1,22 +1,4 @@
-<<<<<<< HEAD
-# tectonic_io_base 0.2.0 (2021-06-03)
-
-- BREAKING: use `&str` for TeX paths rather than `OsStr`. In principle this
-  prevents users from asking the TeX engine to load up files whose names aren't
-  expressible in Unicode, but that whole use case really meshes poorly with
-  Tectonic's goal to provide a portable, uniform user experience. And using
-  `str` just makes many parts of life much easier.
-- Expose a new interface for TeX path normalization.
-- If an engine requests to open a file from a filesystem provider, and that name
-  exists but is a directory, pretend that it's not found. This is sensible behavior
-  and prevents some hard-to-understand failures (#754)
-- Add `FilesystemIo::root()` for users that want to query the root directory of
-  a filesystem I/O provider.
-- Work on the docs a bit
-
-
-=======
-# rc: minor bump
+# tectonic_io_base 0.3.0 (2021-06-15)
 
 - Add new "abspath" methods to the IoProvider trait. We need a new API to
   generate proper SyncTeX output in the XeTeX engine, and this is the best
@@ -47,7 +29,6 @@
 - Work on the docs a bit
 
 
->>>>>>> 1873107d
 # tectonic_io_base 0.1.0 (2021-01-15)
 
 Initial release: a new crate for basic Tectonic I/O types and traits.