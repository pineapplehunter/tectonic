--- conflicted
+++ resolved
@@ -1,13 +1,4 @@
-<<<<<<< HEAD
-# tectonic_bridge_harfbuzz 0.2.0 (2021-06-03)
-
-- Update the vendored Harfbuzz to 2.8.1.
-- Fix up handling of how C/C++ header file paths are exported to dependent
-  crates. This is a breaking change: we've moved from a single include directory
-  to a list of them.
-
-=======
-# rc: micro bump
+# tectonic_bridge_harfbuzz 0.2.1 (2021-06-07)
 
 - No code changes
 - The 0.2.0 package didn't actually contain the vendored Harfbuzz source files,
@@ -26,7 +17,6 @@
   to a list of them.
 
 
->>>>>>> add15fa9
 # tectonic_bridge_harfbuzz 0.1.0 (2021-01-15)
 
 Initial release of Harfbuzz "bridge" crate for Tectonic. Includes the ability to
