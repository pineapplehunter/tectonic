--- conflicted
+++ resolved
@@ -1,7 +1,4 @@
-<<<<<<< HEAD
-=======
-# rc: minor bump
+# tectonic_bridge_harfbuzz 0.1.0 (2021-01-15)
 
 Initial release of Harfbuzz "bridge" crate for Tectonic. Includes the ability to
-vendor Harfbuzz.
->>>>>>> 5e547436
+vendor Harfbuzz.